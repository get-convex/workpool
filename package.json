--- conflicted
+++ resolved
@@ -65,11 +65,7 @@
   "devDependencies": {
     "@eslint/js": "^9.9.1",
     "@types/node": "^18.17.0",
-<<<<<<< HEAD
-    "convex-test": "^0.0.34",
-=======
     "convex-test": "^0.0.35-alpha.0",
->>>>>>> 62f4d5a8
     "eslint": "^9.9.1",
     "globals": "^15.9.0",
     "prettier": "3.2.5",
