# Convex Component: Workpool

[![npm version](https://badge.fury.io/js/@convex-dev%2Fworkpool.svg)](https://badge.fury.io/js/@convex-dev%2Fworkpool)

**Note: Convex Components are currently in beta**

<!-- START: Include on https://convex.dev/components -->

This Convex component pools actions and mutations to restrict parallel requests.

Suppose you have some important async work, like sending verification emails,
and some less important async work, like scraping data from an API. If all of
these are scheduled with `ctx.scheduler.runAfter`, they'll compete with each
other for resources. The emails might be delayed if there are too many scraping
requests queued ahead of them.

To resolve this problem, you can separate work into different pools.

```ts
const emailPool = new Workpool(components.emailWorkpool, {
  maxParallelism: 5,
});
const scrapePool = new Workpool(components.scrapeWorkpool, {
  maxParallelism: 1,
});

export const signUp = mutation({
  handler: async (ctx, args) => {
    const userId = await ctx.db.insert("users", args);
<<<<<<< HEAD
    await emailPool.enqueueAction(internal.auth.sendVerifyEmail, { userId });
=======
    await emailPool.enqueueAction(internal.auth.sendEmailVerification, {
      userId,
    });
>>>>>>> 62f4d5a8
  },
});

export const downloadLatestWeather = mutation({
  handler: async (ctx, args) => {
    for (const city of allCities) {
      await scrapePool.enqueueAction(internal.weather.scrape, { city });
    }
  },
});
```

With limited parallelism, you can reduce
[OCC errors](https://docs.convex.dev/error#1)
from mutations that read and write the same data.

Additionally, a Workpool stores return values when async work completes.
And you can use a Workpool's `ctx` method to make sure `runMutation`,
`runAction`, and `scheduler` all use the pool.

Consider this action that calls a mutation to increment a singleton counter.
By calling the mutation on a workpool with `maxParallelism: 1`, it will never
throw an error due to conflicts with parallel mutations.

```ts
const counterPool = new Workpool(components.counterWorkpool, {
  maxParallelism: 1,
});
export const doSomethingAndCount = action({
  handler: async (ctx) => {
    // poolCtx has the same interface as ctx, but it runs everything in the pool.
    const poolCtx = counterPool.ctx(ctx);
    const newValue = await poolCtx.runMutation(api.counter.increment);
    // You can schedule things and they will run in the pool.
    await poolCtx.scheduler.runAfter(100, api.counter.increment);
  },
});
```

Effectively, Workpool runs async functions similar to `ctx.scheduler`, but with
limited parallelism. And it provides additional features like return values and
configurable timeouts.

## Pre-requisite: Convex

You'll need an existing Convex project to use the component.
Convex is a hosted backend platform, including a database, serverless functions,
and a ton more you can learn about [here](https://docs.convex.dev/get-started).

Run `npm create convex` or follow any of the [quickstarts](https://docs.convex.dev/home) to set one up.

## Installation

See [`example/`](./example/convex/) for a working demo.

1. Install the Workpool component:

```bash
npm install @convex-dev/workpool
```

2. Create a [`convex.config.ts`](./example/convex/convex.config.ts) file in your
   app's `convex/` folder and install the component by calling `use`:

```ts
// convex/convex.config.ts
import { defineApp } from "convex/server";
import workpool from "@convex-dev/workpool/convex.config";

const app = defineApp();
app.use(workpool, { name: "emailWorkpool" });
app.use(workpool, { name: "scrapeWorkpool" });
export default app;
```

## Usage

```ts
import { components } from "./_generated/api";
import { Workpool } from "@convex-dev/counter";

const pool = new Workpool(components.emailWorkpool, {
  maxParallelism: 10,
  // More options available, such as:
  actionTimeoutMs: 10 * 60 * 1000,
  ttl: 7 * 24 * 60 * 60 * 1000,
});
```

Then you have the following interface on `pool`:

```ts
// Schedule functions to run in the background.
const id = await pool.enqueueMutation(api.foo.bar, args);
const id = await pool.enqueueAction(api.foo.bar, args);

// Is it done yet?
const status = await pool.status(id);
// Wait for it to be done and get the return value.
const result = await pool.pollResult(id);

// ActionCtx that uses the pool to run and schedule actions and mutations.
const poolCtx = pool.ctx(ctx);
const result = await poolCtx.runMutation(api.foo.bar, args);
const result = await poolCtx.runAction(api.foo.bar, args);
const id = await poolCtx.scheduler.runAfter(100, api.foo.bar, args);
const id = await poolCtx.scheduler.runAt(timestamp, api.foo.bar, args);
// Note `poolCtx.scheduler.cancel` will only work on IDs returned by
// `poolCtx.scheduler.runAt` or `poolCtx.scheduler.runAfter`
await poolCtx.scheduler.cancel(id);
```

See more example usage in [example.ts](./example/convex/example.ts).

<!-- END: Include on https://convex.dev/components --><|MERGE_RESOLUTION|>--- conflicted
+++ resolved
@@ -27,13 +27,9 @@
 export const signUp = mutation({
   handler: async (ctx, args) => {
     const userId = await ctx.db.insert("users", args);
-<<<<<<< HEAD
-    await emailPool.enqueueAction(internal.auth.sendVerifyEmail, { userId });
-=======
     await emailPool.enqueueAction(internal.auth.sendEmailVerification, {
       userId,
     });
->>>>>>> 62f4d5a8
   },
 });
 
